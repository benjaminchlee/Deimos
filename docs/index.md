--- conflicted
+++ resolved
@@ -13,12 +13,8 @@
 
 For feedback, please comment below or contact @HarvardVCG on twitter. For issues and feature requests, please [click here](https://github.com/ronellsicat/DxR/issues?state=open).
 
-<<<<<<< HEAD
-### Examples
-=======
 <!--
 # Examples
->>>>>>> 591ecfc5
 
 From a few lines of declarative JSON specification (left), DxR generates an interactive visualization in Unity (right) that can be used in AR/VR applications.
 
